--- conflicted
+++ resolved
@@ -50,15 +50,12 @@
 install_requires =
     importlib-metadata; python_version<"3.8"
     pymatgen
-<<<<<<< HEAD
-=======
     smact
     matminer
     scipy
     hydra-core
     torch
     torch-geometric
->>>>>>> 23025815
 
 
 [options.packages.find]
